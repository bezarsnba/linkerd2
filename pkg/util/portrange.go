--- conflicted
+++ resolved
@@ -47,35 +47,35 @@
 	return PortRange{LowerBound: lower, UpperBound: upper}, nil
 }
 
-<<<<<<< HEAD
-=======
-// isPort checks the provided to determine whether or not the port
-// candidate is a valid TCP port number. Valid TCP ports range from 0 to 65535.
-func isPort(port int) bool {
-	return 0 <= port && port <= 65535
-}
-
->>>>>>> e1ba0e03
 // Ports returns an array of all the ports contained by this range.
 func (pr PortRange) Ports() []uint16 {
 	var ports []uint16
 	for i := pr.LowerBound; i <= pr.UpperBound; i++ {
-<<<<<<< HEAD
 		ports = append(ports, i)
-=======
-		ports = append(ports, uint16(i))
->>>>>>> e1ba0e03
 	}
 	return ports
 }
 
 func (pr PortRange) ToString() string {
 	if pr.LowerBound == pr.UpperBound {
-<<<<<<< HEAD
 		return fmt.Sprintf("%d", pr.LowerBound)
-=======
+	}
+
+	return fmt.Sprintf("%d-%d", pr.LowerBound, pr.UpperBound)
+}
+
+// Ports returns an array of all the ports contained by this range.
+func (pr PortRange) Ports() []uint16 {
+	var ports []uint16
+	for i := pr.LowerBound; i <= pr.UpperBound; i++ {
+		ports = append(ports, uint16(i))
+	}
+	return ports
+}
+
+func (pr PortRange) ToString() string {
+	if pr.LowerBound == pr.UpperBound {
 		return strconv.Itoa(pr.LowerBound)
->>>>>>> e1ba0e03
 	}
 
 	return fmt.Sprintf("%d-%d", pr.LowerBound, pr.UpperBound)
