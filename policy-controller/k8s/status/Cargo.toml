[package]
name = "linkerd-policy-controller-k8s-status"
version = "0.1.0"
edition = "2021"
license = "Apache-2.0"
publish = false

[dependencies]
ahash = "0.8"
anyhow = "1"
# Fix for https://github.com/chronotope/chrono/issues/602
chrono = { version = "0.4.35", default-features = false, features = ["clock"] }
k8s-gateway-api = "0.15"
kubert = { version = "0.21.1", default-features = false, features = [
    "index",
    "lease",
] }
linkerd-policy-controller-core = { path = "../../core" }
linkerd-policy-controller-k8s-api = { path = "../api" }
parking_lot = "0.12"
prometheus-client = { version = "0.22.0", default-features = false }
<<<<<<< HEAD
serde = "1"
=======
>>>>>>> 66efb616
serde_json = "1.0.114"
thiserror = "1"
tokio = { version = "1", features = ["macros"] }
tracing = "0.1.40"

[dev-dependencies.tokio]
version = "1"
features = ["macros"]<|MERGE_RESOLUTION|>--- conflicted
+++ resolved
@@ -19,10 +19,7 @@
 linkerd-policy-controller-k8s-api = { path = "../api" }
 parking_lot = "0.12"
 prometheus-client = { version = "0.22.0", default-features = false }
-<<<<<<< HEAD
 serde = "1"
-=======
->>>>>>> 66efb616
 serde_json = "1.0.114"
 thiserror = "1"
 tokio = { version = "1", features = ["macros"] }
